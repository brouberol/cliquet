from __future__ import print_function
from functools import wraps

from cornice.cors import ensure_origin
from pyramid.httpexceptions import (
    HTTPForbidden, HTTPUnauthorized, HTTPNotFound, HTTPInternalServerError,
    Response
)
from pyramid.security import forget
from pyramid.view import (
    forbidden_view_config, notfound_view_config, view_config
)

from readinglist import logger
from readinglist.errors import format_error, ERRORS


def reapply_cors(request, response):
    """Reapply cors headers to the new response with regards to the request.

    We need to re-apply the CORS checks done by Cornice, in case we're
    recreating the response from scratch.

    """
    if request.matched_route:
        services = request.registry.cornice_services
        pattern = request.matched_route.pattern
        service = services.get(pattern, None)

        request.info['cors_checked'] = False
        response = ensure_origin(service, request, response)
    return response


def cors(view):
    """Make sure CORS headers are correctly processed on errors."""

    @wraps(view)
    def wrap_view(request, *args, **kwargs):
        response = view(request, *args, **kwargs)

        # We need to re-apply the CORS checks done by Cornice, since we're
        # recreating the response from scratch.
        return reapply_cors(request, response)

    return wrap_view


@forbidden_view_config()
@cors
def authorization_required(request):
    """Distinguish authentication required (``401 Unauthorized``) from
    not allowed (``403 Forbidden``).
    """
    if not request.authenticated_userid:
        response = HTTPUnauthorized(
            body=format_error(
                401, ERRORS.MISSING_AUTH_TOKEN, "Unauthorized",
                "Please authenticate yourself to use this endpoint."),
            content_type='application/json')
        response.headers.extend(forget(request))
        return response

    response = HTTPForbidden(
        body=format_error(
            403, ERRORS.FORBIDDEN, "Forbidden",
            "This user cannot access this resource."),
        content_type='application/json')
    return response


@notfound_view_config()
@cors
def page_not_found(request):
    """Return a JSON 404 error page."""
    response = HTTPNotFound(
        body=format_error(
            404, ERRORS.MISSING_RESOURCE, "Not Found",
            "The resource your are looking for could not be found."),
        content_type='application/json')
    return response


@view_config(context=Exception)
def error(context, request):
<<<<<<< HEAD
    """Display an error message and record it in Sentry."""
    if isinstance(context, Response):
        return context

    try:
        raise
    except Exception:
        print(traceback.format_exc(), file=sys.stderr)
=======
    """Catch server errors and trace them."""
    logger.exception(context)
>>>>>>> 76906b44

    response = HTTPInternalServerError(
        body=format_error(
            500,
            ERRORS.UNDEFINED,
            "Internal Server Error",
            "A programmatic error occured, developers have been informed.",
            "https://github.com/mozilla-services/readinglist/issues/"),
        content_type='application/json')

    return reapply_cors(request, response)<|MERGE_RESOLUTION|>--- conflicted
+++ resolved
@@ -83,19 +83,11 @@
 
 @view_config(context=Exception)
 def error(context, request):
-<<<<<<< HEAD
-    """Display an error message and record it in Sentry."""
+    """Catch server errors and trace them."""
     if isinstance(context, Response):
         return context
 
-    try:
-        raise
-    except Exception:
-        print(traceback.format_exc(), file=sys.stderr)
-=======
-    """Catch server errors and trace them."""
     logger.exception(context)
->>>>>>> 76906b44
 
     response = HTTPInternalServerError(
         body=format_error(
